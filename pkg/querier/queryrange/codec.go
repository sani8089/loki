--- conflicted
+++ resolved
@@ -459,21 +459,12 @@
 			DetectedLabelsRequest: *req,
 			path:                  r.URL.Path,
 		}, nil
-<<<<<<< HEAD
-	case SamplesQueryOp:
-		req, err := loghttp.ParseSamplesQuery(r)
-		if err != nil {
-			return nil, httpgrpc.Errorf(http.StatusBadRequest, err.Error())
-		}
-		return req, nil
 	case QueryPlanOp:
 		req, err := loghttp.ParseQueryPlanRequest(r)
 		if err != nil {
 			return nil, httpgrpc.Errorf(http.StatusBadRequest, err.Error())
 		}
 		return req, nil
-=======
->>>>>>> 6284ed5e
 	default:
 		return nil, httpgrpc.Errorf(http.StatusNotFound, fmt.Sprintf("unknown request path: %s", r.URL.Path))
 	}
@@ -659,21 +650,12 @@
 			DetectedLabelsRequest: *req,
 			path:                  httpReq.URL.Path,
 		}, ctx, err
-<<<<<<< HEAD
-	case SamplesQueryOp:
-		req, err := loghttp.ParseSamplesQuery(httpReq)
-		if err != nil {
-			return nil, ctx, httpgrpc.Errorf(http.StatusBadRequest, err.Error())
-		}
-		return req, ctx, nil
 	case QueryPlanOp:
 		req, err := loghttp.ParseQueryPlanRequest(httpReq)
 		if err != nil {
 			return nil, ctx, httpgrpc.Errorf(http.StatusBadRequest, err.Error())
 		}
 		return req, ctx, nil
-=======
->>>>>>> 6284ed5e
 	default:
 		return nil, ctx, httpgrpc.Errorf(http.StatusBadRequest, fmt.Sprintf("unknown request path in HTTP gRPC decode: %s", r.Url))
 	}
@@ -1012,28 +994,6 @@
 		}
 
 		return req.WithContext(ctx), nil
-<<<<<<< HEAD
-	case *logproto.QuerySamplesRequest:
-		params := url.Values{
-			"query": []string{request.GetQuery()},
-			"start": []string{fmt.Sprintf("%d", request.Start.UnixNano())},
-			"end":   []string{fmt.Sprintf("%d", request.End.UnixNano())},
-			"step":  []string{fmt.Sprintf("%d", request.GetStep())},
-		}
-
-		u := &url.URL{
-			Path:     "/loki/api/v1/explore/query_range",
-			RawQuery: params.Encode(),
-		}
-		req := &http.Request{
-			Method:     "GET",
-			RequestURI: u.String(), // This is what the httpgrpc code looks at.
-			URL:        u,
-			Body:       http.NoBody,
-			Header:     header,
-		}
-
-		return req.WithContext(ctx), nil
 	case *logproto.QueryPlanRequest:
 		params := url.Values{
 			"query": []string{request.GetQuery()},
@@ -1055,8 +1015,6 @@
 		}
 
 		return req.WithContext(ctx), nil
-=======
->>>>>>> 6284ed5e
 	default:
 		return nil, httpgrpc.Errorf(http.StatusInternalServerError, fmt.Sprintf("invalid request format, got (%T)", r))
 	}
@@ -1088,6 +1046,7 @@
 		return "/loki/api/v1/patterns"
 	case *DetectedLabelsRequest:
 		return "/loki/api/v1/detected_labels"
+	// todo(shantanu): add missing api here.
 	}
 
 	return "other"
@@ -1215,6 +1174,7 @@
 			Response: &resp,
 			Headers:  httpResponseHeadersToPromResponseHeaders(headers),
 		}, nil
+	// todo (shantanu) another missing case here?
 	default:
 		var resp loghttp.QueryResponse
 		if err := resp.UnmarshalJSON(buf); err != nil {
@@ -1445,17 +1405,10 @@
 		if err := marshal.WriteDetectedLabelsResponseJSON(response.Response, w); err != nil {
 			return err
 		}
-<<<<<<< HEAD
-	case *QuerySamplesResponse:
-		if err := marshal.WriteQuerySamplesResponseJSON(response.Response, w); err != nil {
-			return err
-		}
 	case *QueryPlanResponse:
 		if err := marshal.WriteQueryPlanResponseJSON(response.Response, w); err != nil {
 			return err
 		}
-=======
->>>>>>> 6284ed5e
 	default:
 		return httpgrpc.Errorf(http.StatusInternalServerError, fmt.Sprintf("invalid response format, got (%T)", res))
 	}
