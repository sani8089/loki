--- conflicted
+++ resolved
@@ -8,11 +8,7 @@
 	// we skip sharding AST for now, it's not easy to clone them since they are not part of the language.
 	expr.Walk(func(e syntax.Expr) {
 		switch e.(type) {
-<<<<<<< HEAD
-		case *ConcatSampleExpr, *DownstreamSampleExpr, *QuantileSketchEvalExpr, *QuantileSketchMergeExpr, *MergeFirstOverTimeExpr:
-=======
-		case *ConcatSampleExpr, DownstreamSampleExpr, *QuantileSketchEvalExpr, *QuantileSketchMergeExpr:
->>>>>>> 423f3e90
+		case *ConcatSampleExpr, DownstreamSampleExpr, *QuantileSketchEvalExpr, *QuantileSketchMergeExpr, *MergeFirstOverTimeExpr:
 			skip = true
 			return
 		}
